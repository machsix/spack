--- conflicted
+++ resolved
@@ -67,13 +67,8 @@
               'yaml',
               'sbang',
               'environment',
-<<<<<<< HEAD
-              'cmd.uninstall']
-#              'cflags']
-=======
               'cmd.uninstall',
               'cmd.test_install']
->>>>>>> 407920e4
 
 
 def list_tests():
