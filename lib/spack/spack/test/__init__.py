--- conflicted
+++ resolved
@@ -57,12 +57,9 @@
               'optional_deps',
               'make_executable',
               'configure_guess',
-<<<<<<< HEAD
-              'unit_install']
-=======
+              'unit_install',
               'lock',
               'database']
->>>>>>> a58ae0c5
 
 
 def list_tests():
